--- conflicted
+++ resolved
@@ -3,20 +3,13 @@
 
 #![feature(allocator_api)]
 
-use citro3d::attrib::{self};
-use citro3d::buffer::{self};
-use citro3d::render::{ClearFlags, Target};
+use citro3d::attrib;
+use citro3d::buffer;
+use citro3d::render::{self, ClearFlags};
 use citro3d::{include_aligned_bytes, shader};
 use citro3d_sys::C3D_Mtx;
-<<<<<<< HEAD
 use ctru::prelude::*;
 use ctru::services::gfx::{RawFrameBuffer, Screen, TopScreen3D};
-=======
-use ctru::services::gfx::{Gfx, RawFrameBuffer, Screen};
-use ctru::services::apt::Apt;
-use ctru::services::hid::{Hid, KeyPad};
-use ctru::services::soc::Soc;
->>>>>>> 0d02484f
 
 use std::ffi::CStr;
 use std::mem::MaybeUninit;
@@ -61,18 +54,14 @@
     include_aligned_bytes!(concat!(env!("OUT_DIR"), "/examples/assets/vshader.shbin"));
 
 fn main() {
-<<<<<<< HEAD
     ctru::use_panic_handler();
 
-=======
->>>>>>> 0d02484f
     let mut soc = Soc::new().expect("failed to get SOC");
     drop(soc.redirect_to_3dslink(true, true));
 
     let gfx = Gfx::new().expect("Couldn't obtain GFX controller");
     let mut hid = Hid::new().expect("Couldn't obtain HID controller");
     let apt = Apt::new().expect("Couldn't obtain APT controller");
-<<<<<<< HEAD
 
     let mut instance = citro3d::Instance::new().expect("failed to initialize Citro3D");
 
@@ -81,26 +70,17 @@
     let (mut top_left, mut top_right) = top_screen.split_mut();
 
     let RawFrameBuffer { width, height, .. } = top_left.raw_framebuffer();
-    let mut top_left_target = citro3d::render::Target::new(width, height, top_left, None)
-        .expect("failed to create render target");
+    let mut top_left_target =
+        render::Target::new(width, height, top_left, None).expect("failed to create render target");
 
     let RawFrameBuffer { width, height, .. } = top_right.raw_framebuffer();
-    let mut top_right_target = citro3d::render::Target::new(width, height, top_right, None)
-=======
-
-    let mut top_screen = gfx.top_screen.borrow_mut();
-    let RawFrameBuffer { width, height, .. } = top_screen.raw_framebuffer();
-
-    let mut instance = citro3d::Instance::new().expect("failed to initialize Citro3D");
-
-    let mut top_target = citro3d::render::Target::new(width.try_into().unwrap(), height.try_into().unwrap(), top_screen, None)
->>>>>>> 0d02484f
+    let mut top_right_target = render::Target::new(width, height, top_right, None)
         .expect("failed to create render target");
 
     let mut bottom_screen = gfx.bottom_screen.borrow_mut();
     let RawFrameBuffer { width, height, .. } = bottom_screen.raw_framebuffer();
 
-    let mut bottom_target = citro3d::render::Target::new(width.try_into().unwrap(), height.try_into().unwrap(), bottom_screen, None)
+    let mut bottom_target = render::Target::new(width, height, bottom_screen, None)
         .expect("failed to create bottom screen render target");
 
     let shader = shader::Library::from_bytes(SHADER_BYTES).unwrap();
@@ -123,7 +103,7 @@
         }
 
         instance.render_frame_with(|instance| {
-            let mut render_to = |target: &mut Target, projection| {
+            let mut render_to = |target: &mut render::Target, projection| {
                 instance
                     .select_render_target(target)
                     .expect("failed to set render target");
@@ -267,11 +247,10 @@
 
         // Get the location of the uniforms
         let projection_name = CStr::from_bytes_with_nul(b"projection\0").unwrap();
-        let projection_uniform_idx = ctru_sys::shaderInstanceGetUniformLocation(
+
+        ctru_sys::shaderInstanceGetUniformLocation(
             (*program.as_raw()).vertexShader,
             projection_name.as_ptr(),
-        );
-
-        projection_uniform_idx
+        )
     }
 }